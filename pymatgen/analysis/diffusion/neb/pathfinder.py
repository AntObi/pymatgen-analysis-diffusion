--- conflicted
+++ resolved
@@ -357,18 +357,10 @@
         efc = self.esite.frac_coords
         return (
             f"Path of {self.length:.4f} A from {self.isite.specie} "
-<<<<<<< HEAD
-            f"[{self.isite.frac_coords[0]:.3f}, {self.isite.frac_coords[1]:.3f}, "
-            f"{self.isite.frac_coords[2]:.3f}] (ind: {self.iindex}, "
-            f"Wyckoff: {self.symm_structure.wyckoff_symbols[self.iindex]}) "
-            f"to {self.esite.specie} [{self.esite.frac_coords[0]:.3f}, "
-            f"{self.esite.frac_coords[1]:.3f}, {self.esite.frac_coords[2]:.3f}] "
-=======
             f"[{ifc[0]:.3f}, {ifc[1]:.3f}, {ifc[2]:.3f}] "
             f"(ind: {self.iindex}, Wyckoff: {self.symm_structure.wyckoff_symbols[self.iindex]}) "
             f"to {self.esite.specie} "
             f"[{efc[0]:.3f}, {efc[1]:.3f}, {efc[2]:.3f}] "
->>>>>>> 3dd8d7ea
             f"(ind: {self.eindex}, Wyckoff: {self.symm_structure.wyckoff_symbols[self.eindex]})"
         )
 
