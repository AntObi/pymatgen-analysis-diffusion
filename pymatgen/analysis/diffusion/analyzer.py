# coding: utf-8
# Copyright (c) Pymatgen Development Team.
# Distributed under the terms of the MIT License.

"""
A module to perform diffusion analyses (e.g. calculating diffusivity from
mean square displacements etc.). If you use this module, please consider
citing the following papers::

    Ong, S. P., Mo, Y., Richards, W. D., Miara, L., Lee, H. S., & Ceder, G.
    (2013). Phase stability, electrochemical stability and ionic conductivity
    of the Li10+-1MP2X12 (M = Ge, Si, Sn, Al or P, and X = O, S or Se) family
    of superionic conductors. Energy & Environmental Science, 6(1), 148.
    doi:10.1039/c2ee23355j

    Mo, Y., Ong, S. P., & Ceder, G. (2012). First Principles Study of the
    Li10GeP2S12 Lithium Super Ionic Conductor Material. Chemistry of Materials,
    24(1), 15-17. doi:10.1021/cm203303y
"""


import multiprocessing
import warnings

import numpy as np
import scipy.constants as const
from monty.json import MSONable

from pymatgen.analysis.structure_matcher import (
    OrderDisorderElementComparator,
    StructureMatcher,
)
from pymatgen.core.periodic_table import get_el_sp
from pymatgen.core.structure import Structure
from pymatgen.io.vasp.outputs import Vasprun
from pymatgen.util.coord import pbc_diff

__author__ = "Will Richards, Shyue Ping Ong"
__version__ = "0.2"
__maintainer__ = "Will Richards"
__email__ = "wrichard@mit.edu"
__status__ = "Beta"
__date__ = "5/2/13"


class DiffusionAnalyzer(MSONable):
    """
    Class for performing diffusion analysis.

    .. attribute: diffusivity

        Diffusivity in cm^2 / s

    .. attribute: chg_diffusivity

        Charge diffusivity in cm^2 / s

    .. attribute: conductivity

        Conductivity in mS / cm

    .. attribute: chg_conductivity

        Conductivity derived from Nernst-Einstein equation using charge
        diffusivity, in mS / cm

    .. attribute: diffusivity_components

        A vector with diffusivity in the a, b and c directions in cm^2 / s

    .. attribute: conductivity_components

        A vector with conductivity in the a, b and c directions in mS / cm

    .. attribute: diffusivity_std_dev

        Std dev in diffusivity in cm^2 / s. Note that this makes sense only
        for non-smoothed analyses.

    .. attribute: chg_diffusivity_std_dev

        Std dev in charge diffusivity in cm^2 / s. Note that this makes sense only
        for non-smoothed analyses.

    .. attribute: conductivity_std_dev

        Std dev in conductivity in mS / cm. Note that this makes sense only
        for non-smoothed analyses.

    .. attribute: diffusivity_components_std_dev

        A vector with std dev. in diffusivity in the a, b and c directions in
        cm^2 / cm. Note that this makes sense only for non-smoothed analyses.

    .. attribute: conductivity_components_std_dev

        A vector with std dev. in conductivity in the a, b and c directions
        in mS / cm. Note that this makes sense only for non-smoothed analyses.

    .. attribute: max_framework_displacement

        The maximum (drift adjusted) distance of any framework atom from its
        starting location in A.

    .. attribute: max_ion_displacements

        nions x 1 array of the maximum displacement of each individual ion.

    .. attribute: msd

        nsteps x 1 array of the mean square displacement of specie.

    .. attribute: mscd

        nsteps x 1 array of the mean square charge displacement of specie.

    .. attribute: msd_components

        nsteps x 3 array of the MSD in each lattice direction of specie.

    .. attribute: sq_disp_ions

        The square displacement of all ion (both specie and other ions) as a
        nions x nsteps array.

    .. attribute: dt

        Time coordinate array.

    .. attribute: haven_ratio
        Haven ratio defined as diffusivity / chg_diffusivity.
    """

    def __init__(
        self,
        structure,
        displacements,
        specie,
        temperature,
        time_step,
        step_skip,
        smoothed="max",
        min_obs=30,
        avg_nsteps=1000,
        lattices=None,
    ):
        """
        This constructor is meant to be used with pre-processed data.
        Other convenient constructors are provided as class methods (see
        from_vaspruns and from_files).

        Given a matrix of displacements (see arguments below for expected
        format), the diffusivity is given by::

            D = 1 / 2dt * <mean square displacement>

        where d is the dimensionality, t is the time. To obtain a reliable
        diffusion estimate, a least squares regression of the MSD against
        time to obtain the slope, which is then related to the diffusivity.

        For traditional analysis, use smoothed=False and weighted=False.

        Args:
            structure (Structure): Initial structure.
            displacements (array): Numpy array of with shape [site,
                time step, axis]
            specie (Element/Species): Species to calculate diffusivity for as a
                String. E.g., "Li".
            temperature (float): Temperature of the diffusion run in Kelvin.
            time_step (int): Time step between measurements.
            step_skip (int): Sampling frequency of the displacements (
                time_step is multiplied by this number to get the real time
                between measurements)
            smoothed (str): Whether to smooth the MSD, and what mode to smooth.
                Supported modes are:

                i. "max", which tries to use the maximum #
                   of data points for each time origin, subject to a
                   minimum # of observations given by min_obs, and then
                   weights the observations based on the variance
                   accordingly. This is the default.
                ii. "constant", in which each timestep is averaged over
                    the number of time_steps given by min_steps.
                iii. None / False / any other false-like quantity. No
                   smoothing.

            min_obs (int): Used with smoothed="max". Minimum number of
                observations to have before including in the MSD vs dt
                calculation. E.g. If a structure has 10 diffusing atoms,
                and min_obs = 30, the MSD vs dt will be
                calculated up to dt = total_run_time / 3, so that each
                diffusing atom is measured at least 3 uncorrelated times.
                Only applies in smoothed="max".
            avg_nsteps (int): Used with smoothed="constant". Determines the
                number of time steps to average over to get the msd for each
                timestep. Default of 1000 is usually pretty good.
            lattices (array): Numpy array of lattice matrix of every step. Used
                for NPT-AIMD. For NVT-AIMD, the lattice at each time step is
                set to the lattice in the "structure" argument.
        """
        self.structure = structure
        self.disp = displacements
        self.specie = specie
        self.temperature = temperature
        self.time_step = time_step
        self.step_skip = step_skip
        self.min_obs = min_obs
        self.smoothed = smoothed
        self.avg_nsteps = avg_nsteps
        self.lattices = lattices

        if lattices is None:
            self.lattices = np.array([structure.lattice.matrix.tolist()])

        indices = []
        framework_indices = []
        for i, site in enumerate(structure):
            if site.specie.symbol == specie:
                indices.append(i)
            else:
                framework_indices.append(i)
        if self.disp.shape[1] < 2:
            self.diffusivity = 0.0
            self.conductivity = 0.0
            self.diffusivity_components = np.array([0.0, 0.0, 0.0])
            self.conductivity_components = np.array([0.0, 0.0, 0.0])
            self.max_framework_displacement = 0
        else:
            framework_disp = self.disp[framework_indices]
            drift = np.average(framework_disp, axis=0)[None, :, :]

            # drift corrected position
            dc = self.disp - drift

            nions, nsteps, dim = dc.shape

            if not smoothed:
                timesteps = np.arange(0, nsteps)
            elif smoothed == "constant":
                if nsteps <= avg_nsteps:
                    raise ValueError("Not enough data to calculate diffusivity")
                timesteps = np.arange(0, nsteps - avg_nsteps)
            else:
                # limit the number of sampled timesteps to 200
                min_dt = int(1000 / (self.step_skip * self.time_step))
                max_dt = min(len(indices) * nsteps // self.min_obs, nsteps)
                if min_dt >= max_dt:
                    raise ValueError("Not enough data to calculate diffusivity")
                timesteps = np.arange(min_dt, max_dt, max(int((max_dt - min_dt) / 200), 1))

            dt = timesteps * self.time_step * self.step_skip

            # calculate the smoothed msd values
            msd = np.zeros_like(dt, dtype=np.double)
            sq_disp_ions = np.zeros((len(dc), len(dt)), dtype=np.double)
            msd_components = np.zeros(dt.shape + (3,))

            # calculate mean square charge displacement
            mscd = np.zeros_like(msd, dtype=np.double)

            for i, n in enumerate(timesteps):
                if not smoothed:
                    dx = dc[:, i : i + 1, :]
                    dcomponents = dc[:, i : i + 1, :]
                elif smoothed == "constant":
                    dx = dc[:, i : i + avg_nsteps, :] - dc[:, 0:avg_nsteps, :]
                    dcomponents = dc[:, i : i + avg_nsteps, :] - dc[:, 0:avg_nsteps, :]
                else:
                    dx = dc[:, n:, :] - dc[:, :-n, :]
                    dcomponents = dc[:, n:, :] - dc[:, :-n, :]

                # Get msd
                sq_disp = dx ** 2
                sq_disp_ions[:, i] = np.average(np.sum(sq_disp, axis=2), axis=1)
                msd[i] = np.average(sq_disp_ions[:, i][indices])

                msd_components[i] = np.average(dcomponents[indices] ** 2, axis=(0, 1))

                # Get mscd
                sq_chg_disp = np.sum(dx[indices, :, :], axis=0) ** 2
                mscd[i] = np.average(np.sum(sq_chg_disp, axis=1), axis=0) / len(indices)

            def weighted_lstsq(a, b):
                if smoothed == "max":
                    # For max smoothing, we need to weight by variance.
                    w_root = (1 / dt) ** 0.5
                    return np.linalg.lstsq(a * w_root[:, None], b * w_root, rcond=None)
                return np.linalg.lstsq(a, b, rcond=None)

            # Get self diffusivity
            m_components = np.zeros(3)
            m_components_res = np.zeros(3)
            a = np.ones((len(dt), 2))
            a[:, 0] = dt
            for i in range(3):
                (m, c), res, rank, s = weighted_lstsq(a, msd_components[:, i])
                m_components[i] = max(m, 1e-15)
                m_components_res[i] = res[0]

            (m, c), res, rank, s = weighted_lstsq(a, msd)
            # m shouldn't be negative
            m = max(m, 1e-15)

            # Get also the charge diffusivity
            (m_chg, c_chg), res_chg, _, _ = weighted_lstsq(a, mscd)
            # m shouldn't be negative
            m_chg = max(m_chg, 1e-15)

            # factor of 10 is to convert from A^2/fs to cm^2/s
            # factor of 6 is for dimensionality
            conv_factor = get_conversion_factor(self.structure, self.specie, self.temperature)
            self.diffusivity = m / 60
            self.chg_diffusivity = m_chg / 60

            # Calculate the error in the diffusivity using the error in the
            # slope from the lst sq.
            # Variance in slope = n * Sum Squared Residuals / (n * Sxx - Sx
            # ** 2) / (n-2).
            n = len(dt)

            # Pre-compute the denominator since we will use it later.
            # We divide dt by 1000 to avoid overflow errors in some systems (
            # e.g., win). This is subsequently corrected where denom is used.
            denom = (n * np.sum((dt / 1000) ** 2) - np.sum(dt / 1000) ** 2) * (n - 2)
            self.diffusivity_std_dev = np.sqrt(n * res[0] / denom) / 60 / 1000
            self.chg_diffusivity_std_dev = np.sqrt(n * res_chg[0] / denom) / 60 / 1000
            self.conductivity = self.diffusivity * conv_factor
            self.chg_conductivity = self.chg_diffusivity * conv_factor
            self.conductivity_std_dev = self.diffusivity_std_dev * conv_factor

            self.diffusivity_components = m_components / 20
            self.diffusivity_components_std_dev = np.sqrt(n * m_components_res / denom) / 20 / 1000
            self.conductivity_components = self.diffusivity_components * conv_factor
            self.conductivity_components_std_dev = self.diffusivity_components_std_dev * conv_factor

            # Drift and displacement information.
            self.drift = drift
            self.corrected_displacements = dc
            self.max_ion_displacements = np.max(np.sum(dc ** 2, axis=-1) ** 0.5, axis=1)
            self.max_framework_displacement = np.max(self.max_ion_displacements[framework_indices])
            self.msd = msd
            self.mscd = mscd
            self.haven_ratio = self.diffusivity / self.chg_diffusivity
            self.sq_disp_ions = sq_disp_ions
            self.msd_components = msd_components
            self.dt = dt
            self.indices = indices
            self.framework_indices = framework_indices

    def get_drift_corrected_structures(self, start=None, stop=None, step=None):
        """
        Returns an iterator for the drift-corrected structures. Use of
        iterator is to reduce memory usage as # of structures in MD can be
        huge. You don't often need all the structures all at once.

        Args:
            start, stop, step (int): applies a start/stop/step to the iterator.
                Faster than applying it after generation, as it reduces the
                number of structures created.
        """
        coords = np.array(self.structure.cart_coords)
        species = self.structure.species_and_occu
        lattices = self.lattices
        nsites, nsteps, dim = self.corrected_displacements.shape

        for i in range(start or 0, stop or nsteps, step or 1):
            latt = lattices[0] if len(lattices) == 1 else lattices[i]
            yield Structure(
                latt,
                species,
                coords + self.corrected_displacements[:, i, :],
                coords_are_cartesian=True,
            )

    def get_summary_dict(self, include_msd_t=False, include_mscd_t=False):
        """
        Provides a summary of diffusion information.

        Args:
            include_msd_t (bool): Whether to include mean square displace and
                time data with the data.
            include_msd_t (bool): Whether to include mean square charge displace and
                time data with the data.

        Returns:
            (dict) of diffusion and conductivity data.
        """
        d = {
            "D": self.diffusivity,
            "D_sigma": self.diffusivity_std_dev,
            "D_charge": self.chg_diffusivity,
            "D_charge_sigma": self.chg_diffusivity_std_dev,
            "S": self.conductivity,
            "S_sigma": self.conductivity_std_dev,
            "S_charge": self.chg_conductivity,
            "D_components": self.diffusivity_components.tolist(),
            "S_components": self.conductivity_components.tolist(),
            "D_components_sigma": self.diffusivity_components_std_dev.tolist(),
            "S_components_sigma": self.conductivity_components_std_dev.tolist(),
            "specie": str(self.specie),
            "step_skip": self.step_skip,
            "time_step": self.time_step,
            "temperature": self.temperature,
            "max_framework_displacement": self.max_framework_displacement,
            "Haven_ratio": self.haven_ratio,
        }
        if include_msd_t:
            d["msd"] = self.msd.tolist()
            d["msd_components"] = self.msd_components.tolist()
            d["dt"] = self.dt.tolist()
        if include_mscd_t:
            d["mscd"] = self.mscd.tolist()
        return d

    def get_framework_rms_plot(self, plt=None, granularity=200, matching_s=None):
        """
        Get the plot of rms framework displacement vs time. Useful for checking
        for melting, especially if framework atoms can move via paddle-wheel
        or similar mechanism (which would show up in max framework displacement
        but doesn't constitute melting).

        Args:
            plt (matplotlib.pyplot): If plt is supplied, changes will be made
                to an existing plot. Otherwise, a new plot will be created.
            granularity (int): Number of structures to match
            matching_s (Structure): Optionally match to a disordered structure
                instead of the first structure in the analyzer. Required when
                a secondary mobile ion is present.
        Notes:
            The method doesn't apply to NPT-AIMD simulation analysis.
        """
        from pymatgen.util.plotting import pretty_plot

        if self.lattices is not None and len(self.lattices) > 1:
            warnings.warn("Note the method doesn't apply to NPT-AIMD " "simulation analysis!")

        plt = pretty_plot(12, 8, plt=plt)
        step = (self.corrected_displacements.shape[1] - 1) // (granularity - 1)
        f = (matching_s or self.structure).copy()
        f.remove_species([self.specie])
        sm = StructureMatcher(
            primitive_cell=False,
            stol=0.6,
            comparator=OrderDisorderElementComparator(),
            allow_subset=True,
        )
        rms = []
        for s in self.get_drift_corrected_structures(step=step):
            s.remove_species([self.specie])
            d = sm.get_rms_dist(f, s)
            if d:
                rms.append(d)
            else:
                rms.append((1, 1))
        max_dt = (len(rms) - 1) * step * self.step_skip * self.time_step
        if max_dt > 100000:
            plot_dt = np.linspace(0, max_dt / 1000, len(rms))
            unit = "ps"
        else:
            plot_dt = np.linspace(0, max_dt, len(rms))
            unit = "fs"
        rms = np.array(rms)
        plt.plot(plot_dt, rms[:, 0], label="RMS")
        plt.plot(plot_dt, rms[:, 1], label="max")
        plt.legend(loc="best")
        plt.xlabel(f"Timestep ({unit})")
        plt.ylabel("normalized distance")
        plt.tight_layout()
        return plt

    def get_msd_plot(self, plt=None, mode="specie"):
        """
        Get the plot of the smoothed msd vs time graph. Useful for
        checking convergence. This can be written to an image file.

        Args:
            plt: A plot object. Defaults to None, which means one will be
                generated.
            mode (str): Determines type of msd plot. By "species", "sites",
                or direction (default). If mode = "mscd", the smoothed mscd vs.
                time will be plotted.
        """
        from pymatgen.util.plotting import pretty_plot

        plt = pretty_plot(12, 8, plt=plt)
        if np.max(self.dt) > 100000:
            plot_dt = self.dt / 1000
            unit = "ps"
        else:
            plot_dt = self.dt
            unit = "fs"

        if mode == "species":
            for sp in sorted(self.structure.composition.keys()):
                indices = [i for i, site in enumerate(self.structure) if site.specie == sp]
                sd = np.average(self.sq_disp_ions[indices, :], axis=0)
                plt.plot(plot_dt, sd, label=sp.__str__())
            plt.legend(loc=2, prop={"size": 20})
        elif mode == "sites":
            for i, site in enumerate(self.structure):
                sd = self.sq_disp_ions[i, :]
<<<<<<< HEAD
                plt.plot(plot_dt, sd, label=f"{site.specie.__str__()} - {i}")
=======
                plt.plot(plot_dt, sd, label=f"{str(site.specie)} - {i}")
>>>>>>> 3dd8d7ea
            plt.legend(loc=2, prop={"size": 20})
        elif mode == "mscd":
            plt.plot(plot_dt, self.mscd, "r")
            plt.legend(["Overall"], loc=2, prop={"size": 20})
        else:
            # Handle default / invalid mode case
            plt.plot(plot_dt, self.msd, "k")
            plt.plot(plot_dt, self.msd_components[:, 0], "r")
            plt.plot(plot_dt, self.msd_components[:, 1], "g")
            plt.plot(plot_dt, self.msd_components[:, 2], "b")
            plt.legend(["Overall", "a", "b", "c"], loc=2, prop={"size": 20})

        plt.xlabel(f"Timestep ({unit})")
        if mode == "mscd":
            plt.ylabel("MSCD ($\\AA^2$)")
        else:
            plt.ylabel("MSD ($\\AA^2$)")
        plt.tight_layout()
        return plt

    def plot_msd(self, mode="default"):
        """
        Plot the smoothed msd vs time graph. Useful for checking convergence.

        Args:
            mode (str): Can be "default" (the default, shows only the MSD for
                the diffusing specie, and its components), "ions" (individual
                square displacements of all ions), "species" (mean square
                displacement by specie), or "mscd" (overall mean square charge
                displacement for diffusing specie).
        """
        self.get_msd_plot(mode=mode).show()

    def export_msdt(self, filename):
        """
        Writes MSD data to a csv file that can be easily plotted in other
        software.

        Args:
            filename (str): Filename. Supported formats are csv and dat. If
                the extension is csv, a csv file is written. Otherwise,
                a dat format is assumed.
        """
        fmt = "csv" if filename.lower().endswith(".csv") else "dat"
        delimiter = ", " if fmt == "csv" else " "
        with open(filename, "wt") as f:
            if fmt == "dat":
                f.write("# ")
            f.write(delimiter.join(["t", "MSD", "MSD_a", "MSD_b", "MSD_c", "MSCD"]))
            f.write("\n")
            for dt, msd, msdc, mscd in zip(self.dt, self.msd, self.msd_components, self.mscd):
<<<<<<< HEAD
                f.write(delimiter.join([f"{v}" for v in [dt, msd] + list(msdc) + [mscd]]))
=======
                f.write(delimiter.join([str(v) for v in [dt, msd] + list(msdc) + [mscd]]))
>>>>>>> 3dd8d7ea
                f.write("\n")

    @classmethod
    def from_structures(
        cls, structures, specie, temperature, time_step, step_skip, initial_disp=None, initial_structure=None, **kwargs
    ):
        r"""
        Convenient constructor that takes in a list of Structure objects to
        perform diffusion analysis.

        Args:
            structures ([Structure]): list of Structure objects (must be
                ordered in sequence of run). E.g., you may have performed
                sequential VASP runs to obtain sufficient statistics.
            specie (Element/Species): Species to calculate diffusivity for as a
                String. E.g., "Li".
            temperature (float): Temperature of the diffusion run in Kelvin.
            time_step (int): Time step between measurements.
            step_skip (int): Sampling frequency of the displacements (
                time_step is multiplied by this number to get the real time
                between measurements)
            initial_disp (np.ndarray): Sometimes, you need to iteratively
                compute estimates of the diffusivity. This supplies an
                initial displacement that will be added on to the initial
                displacements. Note that this makes sense only when
                smoothed=False.
            initial_structure (Structure): Like initial_disp, this is used
                for iterative computations of estimates of the diffusivity. You
                typically need to supply both variables. This stipulates the
                initial structure from which the current set of displacements
                are computed.
            \\*\\*kwargs: kwargs supported by the :class:`DiffusionAnalyzer`_.
                Examples include smoothed, min_obs, avg_nsteps.
        """
        p, l = [], []
        for i, s in enumerate(structures):
            if i == 0:
                structure = s
            p.append(np.array(s.frac_coords)[:, None])
            l.append(s.lattice.matrix)
        if initial_structure is not None:
            p.insert(0, np.array(initial_structure.frac_coords)[:, None])
            l.insert(0, initial_structure.lattice.matrix)
        else:
            p.insert(0, p[0])
            l.insert(0, l[0])

        p = np.concatenate(p, axis=1)
        dp = p[:, 1:] - p[:, :-1]
        dp = dp - np.round(dp)
        f_disp = np.cumsum(dp, axis=1)
        c_disp = []
        for i in f_disp:
            c_disp.append([np.dot(d, m) for d, m in zip(i, l[1:])])
        disp = np.array(c_disp)

        # If is NVT-AIMD, clear lattice data.
        if np.array_equal(l[0], l[-1]):
            l = np.array([l[0]])
        else:
            l = np.array(l)
        if initial_disp is not None:
            disp += initial_disp[:, None, :]

        return cls(structure, disp, specie, temperature, time_step, step_skip=step_skip, lattices=l, **kwargs)

    @classmethod
    def from_vaspruns(cls, vaspruns, specie, initial_disp=None, initial_structure=None, **kwargs):
        r"""
        Convenient constructor that takes in a list of Vasprun objects to
        perform diffusion analysis.

        Args:
            vaspruns ([Vasprun]): List of Vaspruns (must be ordered  in
                sequence of MD simulation). E.g., you may have performed
                sequential VASP runs to obtain sufficient statistics.
            specie (Element/Species): Species to calculate diffusivity for as a
                String. E.g., "Li".
            initial_disp (np.ndarray): Sometimes, you need to iteratively
                compute estimates of the diffusivity. This supplies an
                initial displacement that will be added on to the initial
                displacements. Note that this makes sense only when
                smoothed=False.
            initial_structure (Structure): Like initial_disp, this is used
                for iterative computations of estimates of the diffusivity. You
                typically need to supply both variables. This stipulates the
                initial stricture from which the current set of displacements
                are computed.
            \\*\\*kwargs: kwargs supported by the :class:`DiffusionAnalyzer`_.
                Examples include smoothed, min_obs, avg_nsteps.
        """

        def get_structures(vaspruns):
            for i, vr in enumerate(vaspruns):
                if i == 0:
                    step_skip = vr.ionic_step_skip or 1
                    final_structure = vr.initial_structure
                    temperature = vr.parameters["TEEND"]
                    time_step = vr.parameters["POTIM"]
                    yield step_skip, temperature, time_step
                # check that the runs are continuous
                fdist = pbc_diff(vr.initial_structure.frac_coords, final_structure.frac_coords)
                if np.any(fdist > 0.001):
                    raise ValueError("initial and final structures do not " "match.")
                final_structure = vr.final_structure

                assert (vr.ionic_step_skip or 1) == step_skip
                for s in vr.ionic_steps:
                    yield s["structure"]

        s = get_structures(vaspruns)
        step_skip, temperature, time_step = next(s)

        return cls.from_structures(
            structures=list(s),
            specie=specie,
            temperature=temperature,
            time_step=time_step,
            step_skip=step_skip,
            initial_disp=initial_disp,
            initial_structure=initial_structure,
            **kwargs,
        )

    @classmethod
    def from_files(
        cls, filepaths, specie, step_skip=10, ncores=None, initial_disp=None, initial_structure=None, **kwargs
    ):
        r"""
        Convenient constructor that takes in a list of vasprun.xml paths to
        perform diffusion analysis.

        Args:
            filepaths ([str]): List of paths to vasprun.xml files of runs. (
                must be ordered in sequence of MD simulation). For example,
                you may have done sequential VASP runs and they are in run1,
                run2, run3, etc. You should then pass in
                ["run1/vasprun.xml", "run2/vasprun.xml", ...].
            specie (Element/Species): Species to calculate diffusivity for as a
                String. E.g., "Li".
            step_skip (int): Sampling frequency of the displacements (
                time_step is multiplied by this number to get the real time
                between measurements)
            ncores (int): Numbers of cores to use for multiprocessing. Can
                speed up vasprun parsing considerably. Defaults to None,
                which means serial. It should be noted that if you want to
                use multiprocessing, the number of ionic steps in all vasprun
                .xml files should be a multiple of the ionic_step_skip.
                Otherwise, inconsistent results may arise. Serial mode has no
                such restrictions.
            initial_disp (np.ndarray): Sometimes, you need to iteratively
                compute estimates of the diffusivity. This supplies an
                initial displacement that will be added on to the initial
                displacements. Note that this makes sense only when
                smoothed=False.
            initial_structure (Structure): Like initial_disp, this is used
                for iterative computations of estimates of the diffusivity. You
                typically need to supply both variables. This stipulates the
                initial structure from which the current set of displacements
                are computed.
            \\*\\*kwargs: kwargs supported by the :class:`DiffusionAnalyzer`_.
                Examples include smoothed, min_obs, avg_nsteps.
        """
        if ncores is not None and len(filepaths) > 1:
            with multiprocessing.Pool(ncores) as p:
                vaspruns = p.imap(_get_vasprun, [(fp, step_skip) for fp in filepaths])
                analyzer = cls.from_vaspruns(
                    vaspruns, specie=specie, initial_disp=initial_disp, initial_structure=initial_structure, **kwargs
                )
                return analyzer

        def vr(filepaths):
            offset = 0
            for p in filepaths:
                v = Vasprun(p, ionic_step_offset=offset, ionic_step_skip=step_skip)
                yield v
                # Recompute offset.
                offset = (-(v.nionic_steps - offset)) % step_skip

        return cls.from_vaspruns(
            vr(filepaths), specie=specie, initial_disp=initial_disp, initial_structure=initial_structure, **kwargs
        )

    def as_dict(self):
        """
        Returns: MSONable dict
        """
        return {
            "@module": self.__class__.__module__,
            "@class": self.__class__.__name__,
            "structure": self.structure.as_dict(),
            "displacements": self.disp.tolist(),
            "specie": self.specie,
            "temperature": self.temperature,
            "time_step": self.time_step,
            "step_skip": self.step_skip,
            "min_obs": self.min_obs,
            "smoothed": self.smoothed,
            "avg_nsteps": self.avg_nsteps,
            "lattices": self.lattices.tolist(),
        }

    @classmethod
    def from_dict(cls, d):
        """
        Args:
            d (dict): Dict representation

        Returns: DiffusionAnalyzer
        """
        structure = Structure.from_dict(d["structure"])
        return cls(
            structure,
            np.array(d["displacements"]),
            specie=d["specie"],
            temperature=d["temperature"],
            time_step=d["time_step"],
            step_skip=d["step_skip"],
            min_obs=d["min_obs"],
            smoothed=d.get("smoothed", "max"),
            avg_nsteps=d.get("avg_nsteps", 1000),
            lattices=np.array(d.get("lattices", [d["structure"]["lattice"]["matrix"]])),
        )


def get_conversion_factor(structure, species, temperature):
    """
    Conversion factor to convert between cm^2/s diffusivity measurements and
    mS/cm conductivity measurements based on number of atoms of diffusing
    species. Note that the charge is based on the oxidation state of the
    species (where available), or else the number of valence electrons
    (usually a good guess, esp for main group ions).

    Args:
        structure (Structure): Input structure.
        species (Element/Species): Diffusing species.
        temperature (float): Temperature of the diffusion run in Kelvin.

    Returns:
        Conversion factor.
        Conductivity (in mS/cm) = Conversion Factor * Diffusivity (in cm^2/s)
    """
    df_sp = get_el_sp(species)
    if hasattr(df_sp, "oxi_state"):
        z = df_sp.oxi_state
    else:
        z = df_sp.full_electronic_structure[-1][2]

    n = structure.composition[species]

    vol = structure.volume * 1e-24  # units cm^3
    return 1000 * n / (vol * const.N_A) * z ** 2 * (const.N_A * const.e) ** 2 / (const.R * temperature)


def _get_vasprun(args):
    """
    Internal method to support multiprocessing.
    """
    return Vasprun(args[0], ionic_step_skip=args[1], parse_dos=False, parse_eigen=False)


def fit_arrhenius(temps, diffusivities):
    """
    Returns Ea, c, standard error of Ea from the Arrhenius fit:
        D = c * exp(-Ea/kT)

    Args:
        temps ([float]): A sequence of temperatures. units: K
        diffusivities ([float]): A sequence of diffusivities (e.g.,
            from DiffusionAnalyzer.diffusivity). units: cm^2/s
    """
    t_1 = 1 / np.array(temps)
    logd = np.log(diffusivities)
    # Do a least squares regression of log(D) vs 1/T
    a = np.array([t_1, np.ones(len(temps))]).T
    w, res, _, _ = np.linalg.lstsq(a, logd, rcond=None)
    w = np.array(w)
    n = len(temps)
    if n > 2:
        std_Ea = (res[0] / (n - 2) / (n * np.var(t_1))) ** 0.5 * const.k / const.e
    else:
        std_Ea = None
    return -w[0] * const.k / const.e, np.exp(w[1]), std_Ea


def get_extrapolated_diffusivity(temps, diffusivities, new_temp):
    """
    Returns (Arrhenius) extrapolated diffusivity at new_temp

    Args:
        temps ([float]): A sequence of temperatures. units: K
        diffusivities ([float]): A sequence of diffusivities (e.g.,
            from DiffusionAnalyzer.diffusivity). units: cm^2/s
        new_temp (float): desired temperature. units: K

    Returns:
        (float) Diffusivity at extrapolated temp in mS/cm.
    """
    Ea, c, _ = fit_arrhenius(temps, diffusivities)
    return c * np.exp(-Ea / (const.k / const.e * new_temp))


def get_extrapolated_conductivity(temps, diffusivities, new_temp, structure, species):
    """
    Returns extrapolated mS/cm conductivity.

    Args:
        temps ([float]): A sequence of temperatures. units: K
        diffusivities ([float]): A sequence of diffusivities (e.g.,
            from DiffusionAnalyzer.diffusivity). units: cm^2/s
        new_temp (float): desired temperature. units: K
        structure (structure): Structure used for the diffusivity calculation
        species (string/Species): conducting species

    Returns:
        (float) Conductivity at extrapolated temp in mS/cm.
    """
    return get_extrapolated_diffusivity(temps, diffusivities, new_temp) * get_conversion_factor(
        structure, species, new_temp
    )


def get_arrhenius_plot(temps, diffusivities, diffusivity_errors=None, **kwargs):
    r"""
    Returns an Arrhenius plot.

    Args:
        temps ([float]): A sequence of temperatures.
        diffusivities ([float]): A sequence of diffusivities (e.g.,
            from DiffusionAnalyzer.diffusivity).
        diffusivity_errors ([float]): A sequence of errors for the
            diffusivities. If None, no error bar is plotted.
        \\*\\*kwargs:
            Any keyword args supported by matplotlib.pyplot.plot.

    Returns:
        A matplotlib.pyplot object. Do plt.show() to show the plot.
    """
    Ea, c, _ = fit_arrhenius(temps, diffusivities)

    from pymatgen.util.plotting import pretty_plot

    plt = pretty_plot(12, 8)

    # log10 of the arrhenius fit
    arr = c * np.exp(-Ea / (const.k / const.e * np.array(temps)))

    t_1 = 1000 / np.array(temps)

    plt.plot(t_1, diffusivities, "ko", t_1, arr, "k--", markersize=10, **kwargs)
    if diffusivity_errors is not None:
        n = len(diffusivity_errors)
        plt.errorbar(
            t_1[0:n],
            diffusivities[0:n],
            yerr=diffusivity_errors,
            fmt="ko",
            ecolor="k",
            capthick=2,
            linewidth=2,
        )
    ax = plt.axes()
    ax.set_yscale("log")
    plt.text(
        0.6,
        0.85,
<<<<<<< HEAD
        f"E$_a$ = {Ea * 1000:.0f} meV",
=======
        f"E$_a$ = {(Ea * 1000):.0f} meV",
>>>>>>> 3dd8d7ea
        fontsize=30,
        transform=plt.axes().transAxes,
    )
    plt.ylabel("D (cm$^2$/s)")
    plt.xlabel("1000/T (K$^{-1}$)")
    plt.tight_layout()
    return plt<|MERGE_RESOLUTION|>--- conflicted
+++ resolved
@@ -499,11 +499,7 @@
         elif mode == "sites":
             for i, site in enumerate(self.structure):
                 sd = self.sq_disp_ions[i, :]
-<<<<<<< HEAD
-                plt.plot(plot_dt, sd, label=f"{site.specie.__str__()} - {i}")
-=======
                 plt.plot(plot_dt, sd, label=f"{str(site.specie)} - {i}")
->>>>>>> 3dd8d7ea
             plt.legend(loc=2, prop={"size": 20})
         elif mode == "mscd":
             plt.plot(plot_dt, self.mscd, "r")
@@ -555,11 +551,7 @@
             f.write(delimiter.join(["t", "MSD", "MSD_a", "MSD_b", "MSD_c", "MSCD"]))
             f.write("\n")
             for dt, msd, msdc, mscd in zip(self.dt, self.msd, self.msd_components, self.mscd):
-<<<<<<< HEAD
-                f.write(delimiter.join([f"{v}" for v in [dt, msd] + list(msdc) + [mscd]]))
-=======
                 f.write(delimiter.join([str(v) for v in [dt, msd] + list(msdc) + [mscd]]))
->>>>>>> 3dd8d7ea
                 f.write("\n")
 
     @classmethod
@@ -926,11 +918,7 @@
     plt.text(
         0.6,
         0.85,
-<<<<<<< HEAD
-        f"E$_a$ = {Ea * 1000:.0f} meV",
-=======
         f"E$_a$ = {(Ea * 1000):.0f} meV",
->>>>>>> 3dd8d7ea
         fontsize=30,
         transform=plt.axes().transAxes,
     )
